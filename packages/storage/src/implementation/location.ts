/**
 * @license
 * Copyright 2017 Google Inc.
 *
 * Licensed under the Apache License, Version 2.0 (the "License");
 * you may not use this file except in compliance with the License.
 * You may obtain a copy of the License at
 *
 *   http://www.apache.org/licenses/LICENSE-2.0
 *
 * Unless required by applicable law or agreed to in writing, software
 * distributed under the License is distributed on an "AS IS" BASIS,
 * WITHOUT WARRANTIES OR CONDITIONS OF ANY KIND, either express or implied.
 * See the License for the specific language governing permissions and
 * limitations under the License.
 */

/**
 * @fileoverview Functionality related to the parsing/composition of bucket/
 * object location.
 */
import * as errorsExports from './error';
import { DEFAULT_HOST } from './constants';

/**
 * @struct
 */
export class Location {
  private path_: string;

  constructor(public readonly bucket: string, path: string) {
    this.path_ = path;
  }

  get path(): string {
    return this.path_;
  }

  get isRoot(): boolean {
<<<<<<< HEAD
    return this.path_.length === 0;
=======
    return this.path.length === 0;
>>>>>>> a724f647
  }

  fullServerUrl(): string {
    let encode = encodeURIComponent;
    return '/b/' + encode(this.bucket) + '/o/' + encode(this.path);
  }

  bucketOnlyServerUrl(): string {
    let encode = encodeURIComponent;
    return '/b/' + encode(this.bucket) + '/o';
  }

  static makeFromBucketSpec(bucketString: string): Location {
    let bucketLocation;
    try {
      bucketLocation = Location.makeFromUrl(bucketString);
    } catch (e) {
      // Not valid URL, use as-is. This lets you put bare bucket names in
      // config.
      return new Location(bucketString, '');
    }
    if (bucketLocation.path === '') {
      return bucketLocation;
    } else {
      throw errorsExports.invalidDefaultBucket(bucketString);
    }
  }

  static makeFromUrl(url: string): Location {
    let location = null;
    let bucketDomain = '([A-Za-z0-9.\\-_]+)';

    function gsModify(loc: Location) {
      if (loc.path.charAt(loc.path.length - 1) === '/') {
        loc.path_ = loc.path_.slice(0, -1);
      }
    }
    let gsPath = '(/(.*))?$';
    let path = '(/([^?#]*).*)?$';
    let gsRegex = new RegExp('^gs://' + bucketDomain + gsPath, 'i');
    let gsIndices = { bucket: 1, path: 3 };

    function httpModify(loc: Location) {
      loc.path_ = decodeURIComponent(loc.path);
    }
    let version = 'v[A-Za-z0-9_]+';
    let hostRegex = DEFAULT_HOST.replace(/[.]/g, '\\.');
    let httpRegex = new RegExp(
      `^https?://${hostRegex}/${version}/b/${bucketDomain}/o${path}`,
      'i'
    );
    let httpIndices = { bucket: 1, path: 3 };
    let groups = [
      { regex: gsRegex, indices: gsIndices, postModify: gsModify },
      { regex: httpRegex, indices: httpIndices, postModify: httpModify }
    ];
    for (let i = 0; i < groups.length; i++) {
      let group = groups[i];
      let captures = group.regex.exec(url);
      if (captures) {
        let bucketValue = captures[group.indices.bucket];
        let pathValue = captures[group.indices.path];
        if (!pathValue) {
          pathValue = '';
        }
        location = new Location(bucketValue, pathValue);
        group.postModify(location);
        break;
      }
    }
    if (location == null) {
      throw errorsExports.invalidUrl(url);
    }
    return location;
  }
}<|MERGE_RESOLUTION|>--- conflicted
+++ resolved
@@ -37,11 +37,7 @@
   }
 
   get isRoot(): boolean {
-<<<<<<< HEAD
-    return this.path_.length === 0;
-=======
     return this.path.length === 0;
->>>>>>> a724f647
   }
 
   fullServerUrl(): string {
