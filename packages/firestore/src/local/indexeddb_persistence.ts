/**
 * Copyright 2017 Google Inc.
 *
 * Licensed under the Apache License, Version 2.0 (the "License");
 * you may not use this file except in compliance with the License.
 * You may obtain a copy of the License at
 *
 *   http://www.apache.org/licenses/LICENSE-2.0
 *
 * Unless required by applicable law or agreed to in writing, software
 * distributed under the License is distributed on an "AS IS" BASIS,
 * WITHOUT WARRANTIES OR CONDITIONS OF ANY KIND, either express or implied.
 * See the License for the specific language governing permissions and
 * limitations under the License.
 */

import { User } from '../auth/user';
import { DatabaseInfo } from '../core/database_info';
import { JsonProtoSerializer } from '../remote/serializer';
import { assert, fail } from '../util/assert';
import { Code, FirestoreError } from '../util/error';
import * as log from '../util/log';

import { IndexedDbMutationQueue } from './indexeddb_mutation_queue';
import {
  IndexedDbQueryCache,
  getHighestListenSequenceNumber
} from './indexeddb_query_cache';
import { IndexedDbRemoteDocumentCache } from './indexeddb_remote_document_cache';
import {
  ALL_STORES,
  createOrUpgradeDb,
  DbClientMetadataKey,
  DbClientMetadata,
  DbPrimaryClient,
  DbPrimaryClientKey,
  SCHEMA_VERSION,
  DbTargetGlobal
} from './indexeddb_schema';
import { LocalSerializer } from './local_serializer';
import { MutationQueue } from './mutation_queue';
import {
  Persistence,
  PersistenceTransaction,
  PrimaryStateListener
} from './persistence';
import { PersistencePromise } from './persistence_promise';
import { QueryCache } from './query_cache';
import { RemoteDocumentCache } from './remote_document_cache';
import { SimpleDb, SimpleDbStore, SimpleDbTransaction } from './simple_db';
import { Platform } from '../platform/platform';
import { AsyncQueue, TimerId } from '../util/async_queue';
import { ClientId } from './shared_client_state';
import { CancelablePromise } from '../util/promise';
import { ListenSequence, SequenceNumberSyncer } from '../core/listen_sequence';
import { ListenSequenceNumber } from '../core/types';

const LOG_TAG = 'IndexedDbPersistence';

/**
 * Oldest acceptable age in milliseconds for client metadata read from
 * IndexedDB. Client metadata and primary leases that are older than 5 seconds
 * are ignored.
 */
const CLIENT_METADATA_MAX_AGE_MS = 5000;

/**
 * Oldest acceptable age in milliseconds for client metadata before it and its
 * associated data (such as the remote document cache changelog) can be
 * garbage collected. Clients that exceed this threshold will not be able to
 * replay Watch events that occurred before this threshold.
 */
const CLIENT_STATE_GARBAGE_COLLECTION_THRESHOLD_MS = 30 * 60 * 1000; // 30 Minutes

/**
 * The interval at which clients will update their metadata, including
 * refreshing their primary lease if held or potentially trying to acquire it if
 * not held.
 *
 * Primary clients may opportunistically refresh their metadata earlier
 * if they're already performing an IndexedDB operation.
 */
const CLIENT_METADATA_REFRESH_INTERVAL_MS = 4000;
/** User-facing error when the primary lease is required but not available. */
const PRIMARY_LEASE_LOST_ERROR_MSG =
  'The current tab is not in the required state to perform this operation. ' +
  'It might be necessary to refresh the browser tab.';
const PRIMARY_LEASE_EXCLUSIVE_ERROR_MSG =
  'There is another tab open with offline' +
  ' persistence enabled. Only one such tab is allowed at a time. The' +
  ' other tab must be closed or persistence must be disabled.';
// TODO(multitab): When multi-tab is exposed, change this comment back to:
//     'Another tab has exclusive access to the persistence layer. ' +
//     'To allow shared access, make sure to invoke ' +
//     '`enablePersistence()` with `experimentalTabSynchronization:true` in all tabs.';
const UNSUPPORTED_PLATFORM_ERROR_MSG =
  'This platform is either missing' +
  ' IndexedDB or is known to have an incomplete implementation. Offline' +
  ' persistence has been disabled.';

// The format of the LocalStorage key that stores zombied client is:
//     firestore_zombie_<persistence_prefix>_<instance_key>
const ZOMBIED_CLIENTS_KEY_PREFIX = 'firestore_zombie';

export class IndexedDbTransaction extends PersistenceTransaction {
  constructor(
    readonly simpleDbTransaction: SimpleDbTransaction,
    readonly currentSequenceNumber
  ) {
    super();
  }
}

/**
 * An IndexedDB-backed instance of Persistence. Data is stored persistently
 * across sessions.
 *
 * On Web only, the Firestore SDKs support shared access to its persistence
 * layer. This allows multiple browser tabs to read and write to IndexedDb and
 * to synchronize state even without network connectivity. Shared access is
 * currently optional and not enabled unless all clients invoke
 * `enablePersistence()` with `{experimentalTabSynchronization:true}`.
 *
 * In multi-tab mode, if multiple clients are active at the same time, the SDK
 * will designate one client as the “primary client”. An effort is made to pick
 * a visible, network-connected and active client, and this client is
 * responsible for letting other clients know about its presence. The primary
 * client writes a unique client-generated identifier (the client ID) to
 * IndexedDb’s “owner” store every 4 seconds. If the primary client fails to
 * update this entry, another client can acquire the lease and take over as
 * primary.
 *
 * Some persistence operations in the SDK are designated as primary-client only
 * operations. This includes the acknowledgment of mutations and all updates of
 * remote documents. The effects of these operations are written to persistence
 * and then broadcast to other tabs via LocalStorage (see
 * `WebStorageSharedClientState`), which then refresh their state from
 * persistence.
 *
 * Similarly, the primary client listens to notifications sent by secondary
 * clients to discover persistence changes written by secondary clients, such as
 * the addition of new mutations and query targets.
 *
 * If multi-tab is not enabled and another tab already obtained the primary
 * lease, IndexedDbPersistence enters a failed state and all subsequent
 * operations will automatically fail.
 *
 * Additionally, there is an optimization so that when a tab is closed, the
 * primary lease is released immediately (this is especially important to make
 * sure that a refreshed tab is able to immediately re-acquire the primary
 * lease). Unfortunately, IndexedDB cannot be reliably used in window.unload
 * since it is an asynchronous API. So in addition to attempting to give up the
 * lease, the leaseholder writes its client ID to a "zombiedClient" entry in
 * LocalStorage which acts as an indicator that another tab should go ahead and
 * take the primary lease immediately regardless of the current lease timestamp.
 *
 * TODO(multitab): Remove `experimentalTabSynchronization` section when
 * multi-tab is no longer optional.
 */

export class IndexedDbPersistence implements Persistence {
  static getStore<Key extends IDBValidKey, Value>(
    txn: PersistenceTransaction,
    store: string
  ): SimpleDbStore<Key, Value> {
    if (txn instanceof IndexedDbTransaction) {
      return SimpleDb.getStore<Key, Value>(txn.simpleDbTransaction, store);
    } else {
      fail('IndexedDbPersistence must use instances of IndexedDbTransaction');
    }
  }

  /**
   * The name of the main (and currently only) IndexedDB database. this name is
   * appended to the prefix provided to the IndexedDbPersistence constructor.
   */
  static MAIN_DATABASE = 'main';

  private readonly document: Document | null;
  private readonly window: Window;

  private simpleDb: SimpleDb;
  private _started = false;
  private isPrimary = false;
  private networkEnabled = true;
  private dbName: string;

  /**
   * Set to an Error object if we encounter an unrecoverable error. All further
   * transactions will be failed with this error.
   */
  private persistenceError: Error | null;
  /** Our window.unload handler, if registered. */
  private windowUnloadHandler: (() => void) | null;
  private inForeground = false;

  private serializer: LocalSerializer;

  /** Our 'visibilitychange' listener if registered. */
  private documentVisibilityHandler: ((e?: Event) => void) | null;

  /** The client metadata refresh task. */
  private clientMetadataRefresher: CancelablePromise<void>;

  /** The last time we garbage collected the Remote Document Changelog. */
  private lastGarbageCollectionTime = Number.NEGATIVE_INFINITY;

  /** Whether to allow shared multi-tab access to the persistence layer. */
  private allowTabSynchronization: boolean;

  /** A listener to notify on primary state changes. */
  private primaryStateListener: PrimaryStateListener = _ => Promise.resolve();

  private queryCache: IndexedDbQueryCache;
  private remoteDocumentCache: IndexedDbRemoteDocumentCache;
  private webStorage?: Storage;
  private listenSequence: ListenSequence;

  constructor(
    private readonly persistenceKey: string,
    private readonly clientId: ClientId,
    platform: Platform,
    private readonly queue: AsyncQueue,
    serializer: JsonProtoSerializer,
    private readonly multiClientParams?: {
      sequenceNumberSyncer: SequenceNumberSyncer;
    } //synchronizeTabs: boolean
  ) {
    this.dbName = persistenceKey + IndexedDbPersistence.MAIN_DATABASE;
    this.serializer = new LocalSerializer(serializer);
    this.document = platform.document;
    this.window = platform.window;
    if (multiClientParams !== undefined) {
      this.allowTabSynchronization = true;
    } else {
      this.allowTabSynchronization = false;
    }
    this.queryCache = new IndexedDbQueryCache(this.serializer);
    this.remoteDocumentCache = new IndexedDbRemoteDocumentCache(
      this.serializer,
      /*keepDocumentChangeLog=*/ this.allowTabSynchronization
    );
    this.webStorage = this.window.localStorage;
    if (!this.webStorage) {
      assert(
        process.env.USE_MOCK_PERSISTENCE === 'YES',
        'Operating without LocalStorage is only supported with IndexedDbShim.'
      );
    }
  }

  /**
   * Attempt to start IndexedDb persistence.
   *
   * @return {Promise<void>} Whether persistence was enabled.
   */
  start(): Promise<void> {
    if (!IndexedDbPersistence.isAvailable()) {
      this.persistenceError = new FirestoreError(
        Code.UNIMPLEMENTED,
        UNSUPPORTED_PLATFORM_ERROR_MSG
      );
      return Promise.reject(this.persistenceError);
    }

    assert(!this.started, 'IndexedDbPersistence double-started!');
    assert(this.window !== null, "Expected 'window' to be defined");

    return SimpleDb.openOrCreate(this.dbName, SCHEMA_VERSION, createOrUpgradeDb)
      .then(db => {
        this.simpleDb = db;
      })
      .then(() => this.startRemoteDocumentCache())
      .then(() => {
        this.attachVisibilityHandler();
        this.attachWindowUnloadHook();
        return this.updateClientMetadataAndTryBecomePrimary().then(() =>
          this.scheduleClientMetadataAndPrimaryLeaseRefreshes()
        );
      })
      .then(() => {
        return this.simpleDb.runTransaction(
          'readonly',
          [DbTargetGlobal.store],
          txn => {
            return getHighestListenSequenceNumber(txn).next(
              highestListenSequenceNumber => {
                const sequenceNumberSyncer = this.multiClientParams
                  ? this.multiClientParams.sequenceNumberSyncer
                  : undefined;
                this.listenSequence = new ListenSequence(
                  highestListenSequenceNumber,
                  sequenceNumberSyncer
                );
              }
            );
          }
        );
      })
      .then(() => {
        this._started = true;
      });
  }

  private startRemoteDocumentCache(): Promise<void> {
    return this.simpleDb.runTransaction('readonly', ALL_STORES, txn =>
      this.remoteDocumentCache.start(txn)
    );
  }

  setPrimaryStateListener(
    primaryStateListener: PrimaryStateListener
  ): Promise<void> {
    this.primaryStateListener = primaryStateListener;
    return primaryStateListener(this.isPrimary);
  }

  setNetworkEnabled(networkEnabled: boolean): void {
    if (this.networkEnabled !== networkEnabled) {
      this.networkEnabled = networkEnabled;
      // Schedule a primary lease refresh for immediate execution. The eventual
      // lease update will be propagated via `primaryStateListener`.
      this.queue.enqueueAndForget(async () => {
        if (this.started) {
          await this.updateClientMetadataAndTryBecomePrimary();
        }
      });
    }
  }

  /**
   * Updates the client metadata in IndexedDb and attempts to either obtain or
   * extend the primary lease for the local client. Asynchronously notifies the
   * primary state listener if the client either newly obtained or released its
   * primary lease.
   */
  private updateClientMetadataAndTryBecomePrimary(): Promise<void> {
    return this.simpleDb.runTransaction('readwrite', ALL_STORES, txn => {
      const metadataStore = clientMetadataStore(txn);
      return metadataStore
        .put(
          new DbClientMetadata(
            this.clientId,
            Date.now(),
            this.networkEnabled,
            this.inForeground,
            this.remoteDocumentCache.lastProcessedDocumentChangeId
          )
        )
        .next(() => this.canActAsPrimary(txn))
        .next(canActAsPrimary => {
          const wasPrimary = this.isPrimary;
          this.isPrimary = canActAsPrimary;

          if (wasPrimary !== this.isPrimary) {
            this.queue.enqueueAndForget(async () => {
              // Verify that `shutdown()` hasn't been called yet by the time
              // we invoke the `primaryStateListener`.
              if (this.started) {
                return this.primaryStateListener(this.isPrimary);
              }
            });
          }

          if (wasPrimary && !this.isPrimary) {
            return this.releasePrimaryLeaseIfHeld(txn);
          } else if (this.isPrimary) {
            return this.acquireOrExtendPrimaryLease(txn);
          }
        });
    });
  }

  private removeClientMetadata(
    txn: SimpleDbTransaction
  ): PersistencePromise<void> {
    const metadataStore = clientMetadataStore(txn);
    return metadataStore.delete(this.clientId);
  }

  /**
   * If the garbage collection threshold has passed, prunes the
   * RemoteDocumentChanges and the ClientMetadata store based on the last update
   * time of all clients.
   */
  private async maybeGarbageCollectMultiClientState(): Promise<void> {
    if (
      this.isPrimary &&
      !this.isWithinAge(
        this.lastGarbageCollectionTime,
        CLIENT_STATE_GARBAGE_COLLECTION_THRESHOLD_MS
      )
    ) {
      this.lastGarbageCollectionTime = Date.now();

      let activeClients: DbClientMetadata[];
      let inactiveClients: DbClientMetadata[];

      await this.runTransaction('readwrite', true, txn => {
        const metadataStore = IndexedDbPersistence.getStore<
          DbClientMetadataKey,
          DbClientMetadata
        >(txn, DbClientMetadata.store);

        return metadataStore
          .loadAll()
          .next(existingClients => {
            activeClients = this.filterActiveClients(
              existingClients,
              CLIENT_STATE_GARBAGE_COLLECTION_THRESHOLD_MS
            );
<<<<<<< HEAD
            const oldestChangeId = Math.min(...processedChangeIds);
            return this.remoteDocumentCache.removeDocumentChangesThroughChangeId(
              txn,
              oldestChangeId
=======
            inactiveClients = existingClients.filter(
              client => activeClients.indexOf(client) === -1
>>>>>>> 229832f6
            );
          })
          .next(() => {
            // Delete metadata for clients that are no longer considered active.
            let p = PersistencePromise.resolve();
            inactiveClients.forEach(inactiveClient => {
              p = p.next(() => metadataStore.delete(inactiveClient.clientId));
            });
            return p;
          })
          .next(() => {
            // Retrieve the minimum change ID from the set of active clients.

            // The primary client doesn't read from the document change log,
            // and hence we exclude it when we determine the minimum
            // `lastProcessedDocumentChangeId`.
            activeClients = activeClients.filter(
              client => client.clientId !== this.clientId
            );

            if (activeClients.length > 0) {
              const processedChangeIds = activeClients.map(
                client => client.lastProcessedDocumentChangeId || 0
              );
              const oldestChangeId = Math.min(...processedChangeIds);
              return this.remoteDocumentCache.removeDocumentChangesThroughChangeId(
                txn,
                oldestChangeId
              );
            }
          });
      });

      // Delete potential leftover entries that may continue to mark the
      // inactive clients as zombied in LocalStorage.
      // Ideally we'd delete the IndexedDb and LocalStorage zombie entries for
      // the client atomically, but we can't. So we opt to delete the IndexedDb
      // entries first to avoid potentially reviving a zombied client.
      inactiveClients.forEach(inactiveClient => {
        this.window.localStorage.removeItem(
          this.zombiedClientLocalStorageKey(inactiveClient.clientId)
        );
      });
    }
  }

  /**
   * Schedules a recurring timer to update the client metadata and to either
   * extend or acquire the primary lease if the client is eligible.
   */
  private scheduleClientMetadataAndPrimaryLeaseRefreshes(): void {
    this.clientMetadataRefresher = this.queue.enqueueAfterDelay(
      TimerId.ClientMetadataRefresh,
      CLIENT_METADATA_REFRESH_INTERVAL_MS,
      () => {
        return this.updateClientMetadataAndTryBecomePrimary()
          .then(() => this.maybeGarbageCollectMultiClientState())
          .then(() => this.scheduleClientMetadataAndPrimaryLeaseRefreshes());
      }
    );
  }

  /** Checks whether `client` is the local client. */
  private isLocalClient(client: DbPrimaryClient | null): boolean {
    return client ? client.ownerId === this.clientId : false;
  }

  /**
   * Evaluate the state of all active clients and determine whether the local
   * client is or can act as the holder of the primary lease. Returns whether
   * the client is eligible for the lease, but does not actually acquire it.
   * May return 'false' even if there is no active leaseholder and another
   * (foreground) client should become leaseholder instead.
   */
  private canActAsPrimary(
    txn: SimpleDbTransaction
  ): PersistencePromise<boolean> {
    const store = primaryClientStore(txn);
    return store
      .get(DbPrimaryClient.key)
      .next(currentPrimary => {
        const currentLeaseIsValid =
          currentPrimary !== null &&
          this.isWithinAge(
            currentPrimary.leaseTimestampMs,
            CLIENT_METADATA_MAX_AGE_MS
          ) &&
          !this.isClientZombied(currentPrimary.ownerId);

        // A client is eligible for the primary lease if:
        // - its network is enabled and the client's tab is in the foreground.
        // - its network is enabled and no other client's tab is in the
        //   foreground.
        // - every clients network is disabled and the client's tab is in the
        //   foreground.
        // - every clients network is disabled and no other client's tab is in
        //   the foreground.
        if (currentLeaseIsValid) {
          if (this.isLocalClient(currentPrimary) && this.networkEnabled) {
            return true;
          }

          if (!this.isLocalClient(currentPrimary)) {
            if (!currentPrimary.allowTabSynchronization) {
              // Fail the `canActAsPrimary` check if the current leaseholder has
              // not opted into multi-tab synchronization. If this happens at
              // client startup, we reject the Promise returned by
              // `enablePersistence()` and the user can continue to use Firestore
              // with in-memory persistence.
              // If this fails during a lease refresh, we will instead block the
              // AsyncQueue from executing further operations. Note that this is
              // acceptable since mixing & matching different `synchronizeTabs`
              // settings is not supported.
              //
              // TODO(multitab): Remove this check when `synchronizeTabs` can no
              // longer be turned off.
              throw new FirestoreError(
                Code.FAILED_PRECONDITION,
                PRIMARY_LEASE_EXCLUSIVE_ERROR_MSG
              );
            }

            return false;
          }
        }

        if (this.networkEnabled && this.inForeground) {
          return true;
        }

        return clientMetadataStore(txn)
          .loadAll()
          .next(existingClients => {
            // Process all existing clients and determine whether at least one of
            // them is better suited to obtain the primary lease.
            const preferredCandidate = this.filterActiveClients(
              existingClients,
              CLIENT_METADATA_MAX_AGE_MS
            ).find(otherClient => {
              if (this.clientId !== otherClient.clientId) {
                const otherClientHasBetterNetworkState =
                  !this.networkEnabled && otherClient.networkEnabled;
                const otherClientHasBetterVisibility =
                  !this.inForeground && otherClient.inForeground;
                const otherClientHasSameNetworkState =
                  this.networkEnabled === otherClient.networkEnabled;
                if (
                  otherClientHasBetterNetworkState ||
                  (otherClientHasBetterVisibility &&
                    otherClientHasSameNetworkState)
                ) {
                  return true;
                }
              }
              return false;
            });
            return preferredCandidate === undefined;
          });
      })
      .next(canActAsPrimary => {
        if (this.isPrimary !== canActAsPrimary) {
          log.debug(
            LOG_TAG,
            `Client ${
              canActAsPrimary ? 'is' : 'is not'
            } eligible for a primary lease.`
          );
        }
        return canActAsPrimary;
      });
  }

  async shutdown(deleteData?: boolean): Promise<void> {
    // The shutdown() operations are idempotent and can be called even when
    // start() aborted (e.g. because it couldn't acquire the persistence lease).
    this._started = false;

    this.markClientZombied();
    if (this.clientMetadataRefresher) {
      this.clientMetadataRefresher.cancel();
    }
    this.detachVisibilityHandler();
    this.detachWindowUnloadHook();
    await this.simpleDb.runTransaction(
      'readwrite',
      [DbPrimaryClient.store, DbClientMetadata.store],
      txn => {
        return this.releasePrimaryLeaseIfHeld(txn).next(() =>
          this.removeClientMetadata(txn)
        );
      }
    );
    this.simpleDb.close();

    // Remove the entry marking the client as zombied from LocalStorage since
    // we successfully deleted its metadata from IndexedDb.
    this.removeClientZombiedEntry();
    if (deleteData) {
      await SimpleDb.delete(this.dbName);
    }
  }

  /**
   * Returns clients that are not zombied and have an updateTime within the
   * provided threshold.
   */
  private filterActiveClients(
    clients: DbClientMetadata[],
    activityThresholdMs: number
  ): DbClientMetadata[] {
    return clients.filter(
      client =>
        this.isWithinAge(client.updateTimeMs, activityThresholdMs) &&
        !this.isClientZombied(client.clientId)
    );
  }

  getActiveClients(): Promise<ClientId[]> {
    return this.simpleDb.runTransaction(
      'readonly',
      [DbClientMetadata.store],
      txn => {
        return clientMetadataStore(txn)
          .loadAll()
          .next(clients =>
            this.filterActiveClients(clients, CLIENT_METADATA_MAX_AGE_MS).map(
              clientMetadata => clientMetadata.clientId
            )
          );
      }
    );
  }

  get started(): boolean {
    return this._started;
  }

  getMutationQueue(user: User): MutationQueue {
    assert(
      this.started,
      'Cannot initialize MutationQueue before persistence is started.'
    );
    return IndexedDbMutationQueue.forUser(user, this.serializer);
  }

  getQueryCache(): QueryCache {
    assert(
      this.started,
      'Cannot initialize QueryCache before persistence is started.'
    );
    return this.queryCache;
  }

  getRemoteDocumentCache(): RemoteDocumentCache {
    assert(
      this.started,
      'Cannot initialize RemoteDocumentCache before persistence is started.'
    );
    return this.remoteDocumentCache;
  }

  runTransaction<T>(
    action: string,
    requirePrimaryLease: boolean,
    transactionOperation: (
      transaction: PersistenceTransaction
    ) => PersistencePromise<T>
  ): Promise<T> {
    // TODO(multitab): Consider removing `requirePrimaryLease` and exposing
    // three different write modes (readonly, readwrite, readwrite_primary).
    if (this.persistenceError) {
      return Promise.reject(this.persistenceError);
    }

    log.debug(LOG_TAG, 'Starting transaction:', action);

    // Do all transactions as readwrite against all object stores, since we
    // are the only reader/writer.
    return this.simpleDb.runTransaction(
      'readwrite',
      ALL_STORES,
      simpleDbTxn => {
        if (requirePrimaryLease) {
          // While we merely verify that we have (or can acquire) the lease
          // immediately, we wait to extend the primary lease until after
          // executing transactionOperation(). This ensures that even if the
          // transactionOperation takes a long time, we'll use a recent
          // leaseTimestampMs in the extended (or newly acquired) lease.
          return this.canActAsPrimary(simpleDbTxn)
            .next(canActAsPrimary => {
              if (!canActAsPrimary) {
                log.error(
                  `Failed to obtain primary lease for action '${action}'.`
                );
                this.isPrimary = false;
                this.queue.enqueueAndForget(() =>
                  this.primaryStateListener(false)
                );
                throw new FirestoreError(
                  Code.FAILED_PRECONDITION,
                  PRIMARY_LEASE_LOST_ERROR_MSG
                );
              }
              return transactionOperation(
                new IndexedDbTransaction(
                  simpleDbTxn,
                  this.listenSequence.next()
                )
              );
            })
            .next(result => {
              return this.acquireOrExtendPrimaryLease(simpleDbTxn).next(
                () => result
              );
            });
        } else {
          return this.verifyAllowTabSynchronization(simpleDbTxn).next(() =>
            transactionOperation(
              new IndexedDbTransaction(simpleDbTxn, this.listenSequence.next())
            )
          );
        }
      }
    );
  }

  /**
   * Verifies that the current tab is the primary leaseholder or alternatively
   * that the leaseholder has opted into multi-tab synchronization.
   */
  // TODO(multitab): Remove this check when `synchronizeTabs` can no longer be
  // turned off.
  private verifyAllowTabSynchronization(
    txn: SimpleDbTransaction
  ): PersistencePromise<void> {
    const store = primaryClientStore(txn);
    return store.get(DbPrimaryClient.key).next(currentPrimary => {
      const currentLeaseIsValid =
        currentPrimary !== null &&
        this.isWithinAge(
          currentPrimary.leaseTimestampMs,
          CLIENT_METADATA_MAX_AGE_MS
        ) &&
        !this.isClientZombied(currentPrimary.ownerId);

      if (currentLeaseIsValid && !this.isLocalClient(currentPrimary)) {
        if (!currentPrimary.allowTabSynchronization) {
          throw new FirestoreError(
            Code.FAILED_PRECONDITION,
            PRIMARY_LEASE_EXCLUSIVE_ERROR_MSG
          );
        }
      }
    });
  }

  /**
   * Obtains or extends the new primary lease for the local client. This
   * method does not verify that the client is eligible for this lease.
   */
  private acquireOrExtendPrimaryLease(txn): PersistencePromise<void> {
    const newPrimary = new DbPrimaryClient(
      this.clientId,
      this.allowTabSynchronization,
      Date.now()
    );
    return primaryClientStore(txn).put(DbPrimaryClient.key, newPrimary);
  }

  static isAvailable(): boolean {
    return SimpleDb.isAvailable();
  }

  /**
   * Generates a string used as a prefix when storing data in IndexedDB and
   * LocalStorage.
   */
  static buildStoragePrefix(databaseInfo: DatabaseInfo): string {
    // Use two different prefix formats:
    //
    //   * firestore / persistenceKey / projectID . databaseID / ...
    //   * firestore / persistenceKey / projectID / ...
    //
    // projectIDs are DNS-compatible names and cannot contain dots
    // so there's no danger of collisions.
    let database = databaseInfo.databaseId.projectId;
    if (!databaseInfo.databaseId.isDefaultDatabase) {
      database += '.' + databaseInfo.databaseId.database;
    }

    return 'firestore/' + databaseInfo.persistenceKey + '/' + database + '/';
  }

  /** Checks the primary lease and removes it if we are the current primary. */
  private releasePrimaryLeaseIfHeld(
    txn: SimpleDbTransaction
  ): PersistencePromise<void> {
    this.isPrimary = false;

    const store = primaryClientStore(txn);
    return store.get(DbPrimaryClient.key).next(primaryClient => {
      if (this.isLocalClient(primaryClient)) {
        log.debug(LOG_TAG, 'Releasing primary lease.');
        return store.delete(DbPrimaryClient.key);
      } else {
        return PersistencePromise.resolve();
      }
    });
  }

  /** Verifies that `updateTimeMs` is within `maxAgeMs`. */
  private isWithinAge(updateTimeMs: number, maxAgeMs: number): boolean {
    const now = Date.now();
    const minAcceptable = now - maxAgeMs;
    const maxAcceptable = now;
    if (updateTimeMs < minAcceptable) {
      return false;
    } else if (updateTimeMs > maxAcceptable) {
      log.error(
        `Detected an update time that is in the future: ${updateTimeMs} > ${maxAcceptable}`
      );
      return false;
    }

    return true;
  }

  private attachVisibilityHandler(): void {
    if (
      this.document !== null &&
      typeof this.document.addEventListener === 'function'
    ) {
      this.documentVisibilityHandler = () => {
        this.queue.enqueueAndForget(() => {
          this.inForeground = this.document.visibilityState === 'visible';
          return this.updateClientMetadataAndTryBecomePrimary();
        });
      };

      this.document.addEventListener(
        'visibilitychange',
        this.documentVisibilityHandler
      );

      this.inForeground = this.document.visibilityState === 'visible';
    }
  }

  private detachVisibilityHandler(): void {
    if (this.documentVisibilityHandler) {
      assert(
        this.document !== null &&
          typeof this.document.addEventListener === 'function',
        "Expected 'document.addEventListener' to be a function"
      );
      this.document.removeEventListener(
        'visibilitychange',
        this.documentVisibilityHandler
      );
      this.documentVisibilityHandler = null;
    }
  }

  /**
   * Attaches a window.unload handler that will synchronously write our
   * clientId to a "zombie client id" location in LocalStorage. This can be used
   * by tabs trying to acquire the primary lease to determine that the lease
   * is no longer valid even if the timestamp is recent. This is particularly
   * important for the refresh case (so the tab correctly re-acquires the
   * primary lease). LocalStorage is used for this rather than IndexedDb because
   * it is a synchronous API and so can be used reliably from  an unload
   * handler.
   */
  private attachWindowUnloadHook(): void {
    if (typeof this.window.addEventListener === 'function') {
      this.windowUnloadHandler = () => {
        // Note: In theory, this should be scheduled on the AsyncQueue since it
        // accesses internal state. We execute this code directly during shutdown
        // to make sure it gets a chance to run.
        this.markClientZombied();

        this.queue.enqueueAndForget(() => {
          // Attempt graceful shutdown (including releasing our primary lease),
          // but there's no guarantee it will complete.
          return this.shutdown();
        });
      };
      this.window.addEventListener('unload', this.windowUnloadHandler);
    }
  }

  private detachWindowUnloadHook(): void {
    if (this.windowUnloadHandler) {
      assert(
        typeof this.window.removeEventListener === 'function',
        "Expected 'window.removeEventListener' to be a function"
      );
      this.window.removeEventListener('unload', this.windowUnloadHandler);
      this.windowUnloadHandler = null;
    }
  }

  /**
   * Returns whether a client is "zombied" based on its LocalStorage entry.
   * Clients become zombied when their tab closes without running all of the
   * cleanup logic in `shutdown()`.
   */
  private isClientZombied(clientId: ClientId): boolean {
    if (this.webStorage) {
      try {
        const isZombied =
          this.webStorage.getItem(
            this.zombiedClientLocalStorageKey(clientId)
          ) !== null;
        log.debug(
          LOG_TAG,
          `Client '${clientId}' ${
            isZombied ? 'is' : 'is not'
          } zombied in LocalStorage`
        );
        return isZombied;
      } catch (e) {
        // Gracefully handle if LocalStorage isn't working.
        log.error(LOG_TAG, 'Failed to get zombied client id.', e);
        return false;
      }
    } else {
      return false;
    }
  }

  /**
   * Record client as zombied (a client that had its tab closed). Zombied
   * clients are ignored during primary tab selection.
   */
  private markClientZombied(): void {
    // TODO(multitab): Garbage Collect Local Storage
    if (this.webStorage) {
      try {
        this.webStorage.setItem(
          this.zombiedClientLocalStorageKey(this.clientId),
          String(Date.now())
        );
      } catch (e) {
        // Gracefully handle if LocalStorage isn't available / working.
        log.error('Failed to set zombie client id.', e);
      }
    }
  }

  /** Removes the zombied client entry if it exists. */
  private removeClientZombiedEntry(): void {
    if (this.webStorage) {
      try {
        this.webStorage.removeItem(
          this.zombiedClientLocalStorageKey(this.clientId)
        );
      } catch (e) {
        // Ignore
      }
    }
  }

  private zombiedClientLocalStorageKey(clientId: ClientId): string {
    return `${ZOMBIED_CLIENTS_KEY_PREFIX}_${this.persistenceKey}_${clientId}`;
  }
}

export function isPrimaryLeaseLostError(err: FirestoreError): boolean {
  return (
    err.code === Code.FAILED_PRECONDITION &&
    err.message === PRIMARY_LEASE_LOST_ERROR_MSG
  );
}
/**
 * Helper to get a typed SimpleDbStore for the primary client object store.
 */
function primaryClientStore(
  txn: SimpleDbTransaction
): SimpleDbStore<DbPrimaryClientKey, DbPrimaryClient> {
  return txn.store<DbPrimaryClientKey, DbPrimaryClient>(DbPrimaryClient.store);
}

/**
 * Helper to get a typed SimpleDbStore for the client metadata object store.
 */
function clientMetadataStore(
  txn: SimpleDbTransaction
): SimpleDbStore<DbClientMetadataKey, DbClientMetadata> {
  return txn.store<DbClientMetadataKey, DbClientMetadata>(
    DbClientMetadata.store
  );
}<|MERGE_RESOLUTION|>--- conflicted
+++ resolved
@@ -409,15 +409,8 @@
               existingClients,
               CLIENT_STATE_GARBAGE_COLLECTION_THRESHOLD_MS
             );
-<<<<<<< HEAD
-            const oldestChangeId = Math.min(...processedChangeIds);
-            return this.remoteDocumentCache.removeDocumentChangesThroughChangeId(
-              txn,
-              oldestChangeId
-=======
             inactiveClients = existingClients.filter(
               client => activeClients.indexOf(client) === -1
->>>>>>> 229832f6
             );
           })
           .next(() => {
