--- conflicted
+++ resolved
@@ -6229,11 +6229,7 @@
      * The returned Promise resolves immediately if there are no outstanding writes. Otherwise, the
      * Promise waits for all previously issued writes (including those written in a previous app
      * session), but it does not wait for writes that were added after the method is called. If you
-<<<<<<< HEAD
-     * wish to wait for additional writes, you have to call `waitForPendingWrites()` again.
-=======
      * want to wait for additional writes, call `waitForPendingWrites()` again.
->>>>>>> 4bccd8f5
      *
      * Any outstanding `waitForPendingWrites()` Promises are rejected during user changes.
      *
@@ -6243,7 +6239,6 @@
     waitForPendingWrites(): Promise<void>;
 
     /**
-<<<<<<< HEAD
      * Terminates this Firestore instance.
      *
      * After calling `terminate()` only the `clearPersistence()` method may be used. Any other method
@@ -6266,8 +6261,6 @@
     terminate(): Promise<void>;
 
     /**
-=======
->>>>>>> 4bccd8f5
      * @hidden
      */
     INTERNAL: { delete: () => Promise<void> };
